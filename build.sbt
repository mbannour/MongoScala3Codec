val scala3Version = "3.5.2"

ThisBuild / crossScalaVersions := Seq(
  "3.3.1",
  "3.4.0",
  "3.4.1",
  "3.4.2",
  "3.5.0",
  "3.5.1",
  "3.5.2"
)

usePgpKeyHex("8D15E6EFEC642C76")

ThisBuild / scalaVersion := scala3Version
ThisBuild / versionScheme := Some("early-semver")
ThisBuild / publishTo := {
  val nexus = "https://s01.oss.sonatype.org/"
  if (isSnapshot.value) Some("snapshots" at nexus + "content/repositories/snapshots")
  else Some("releases" at nexus + "service/local/staging/deploy/maven2")
}

ThisBuild / publishMavenStyle := true

lazy val root = project
  .in(file("."))
  .settings(
    name := "MongoScala3Codec",
    organization := "io.github.mbannour",
    version := "0.0.1-M6",
    description := "A library for MongoDB BSON codec generation using Scala 3 macros.",
    homepage := Some(url("https://github.com/mbannour/MongoScala3Codec")),
    licenses += ("MIT", url("https://opensource.org/licenses/MIT")),
    scmInfo := Some(
      ScmInfo(
        url("https://github.com/mbannour/MongoScala3Codec"),
        "scm:git:git@github.com:mbannour/MongoScala3Codec.git"
      )
    ),
    developers := List(
      Developer(
        id = "medali",
        name = "Mohamed Ali Bannour",
        email = "med.ali.bennour@gmail.com",
        url = url("https://github.com/mbannour/MongoScala3Codec")
      )
    ),
    libraryDependencies ++= Seq(
<<<<<<< HEAD
      "org.scalatest" %% "scalatest" % "3.2.17" % Test,
      ("org.mongodb.scala" %% "mongo-scala-bson" % "5.2.0").cross(CrossVersion.for3Use2_13),
      "org.mongodb" % "mongodb-driver-reactivestreams" % "5.2.1"
=======
      "org.scalatest" %% "scalatest" % "3.2.19" % Test,
      ("org.mongodb.scala" %% "mongo-scala-bson" % "5.2.0").cross(CrossVersion.for3Use2_13)
>>>>>>> be702a95
    ),
    scalacOptions ++= Seq(
      "-encoding",
      "utf8",
      "-deprecation",
      "-explain-types",
      "-feature",
      "-language:higherKinds",
      "-language:implicitConversions",
      "-Xtarget:11",
      "-unchecked",
      "-Ykind-projector",
      "-Xcheck-macros",
      "-Yretain-trees",
      "-Wunused:all"
    ),
    credentials += Credentials(Path.userHome / ".sbt" / "sonatype_credentials"),
    Test / publishArtifact := false
  )

lazy val integrationTests = project
  .in(file("integration"))
  .dependsOn(root)
  .settings(
    name := "integration-tests",
    libraryDependencies ++= Seq(
      "org.scalatest" %% "scalatest" % "3.2.19" % Test,
      "org.scalactic" %% "scalactic" % "3.2.19" % Test,
      "com.dimafeng" %% "testcontainers-scala-scalatest" % "0.41.4" % Test,
      "com.dimafeng" %% "testcontainers-scala-mongodb" % "0.41.4" % Test,
      ("org.mongodb.scala" %% "mongo-scala-driver" % "4.8.0").cross(CrossVersion.for3Use2_13)
    ),
    testFrameworks += new TestFramework("org.scalatest.tools.Framework"),
    fork := true,
    Test / parallelExecution := false,
    publish / skip := true
  )

lazy val rootProject = project
  .in(file("."))
  .aggregate(root, integrationTests)
  .settings(
    publish / skip := true
  )<|MERGE_RESOLUTION|>--- conflicted
+++ resolved
@@ -46,14 +46,8 @@
       )
     ),
     libraryDependencies ++= Seq(
-<<<<<<< HEAD
-      "org.scalatest" %% "scalatest" % "3.2.17" % Test,
-      ("org.mongodb.scala" %% "mongo-scala-bson" % "5.2.0").cross(CrossVersion.for3Use2_13),
-      "org.mongodb" % "mongodb-driver-reactivestreams" % "5.2.1"
-=======
       "org.scalatest" %% "scalatest" % "3.2.19" % Test,
-      ("org.mongodb.scala" %% "mongo-scala-bson" % "5.2.0").cross(CrossVersion.for3Use2_13)
->>>>>>> be702a95
+      ("org.mongodb.scala" %% "mongo-scala-bson" % "5.2.1").cross(CrossVersion.for3Use2_13)
     ),
     scalacOptions ++= Seq(
       "-encoding",
